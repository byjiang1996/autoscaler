/*
Copyright 2017 The Kubernetes Authors.

Licensed under the Apache License, Version 2.0 (the "License");
you may not use this file except in compliance with the License.
You may obtain a copy of the License at

    http://www.apache.org/licenses/LICENSE-2.0

Unless required by applicable law or agreed to in writing, software
distributed under the License is distributed on an "AS IS" BASIS,
WITHOUT WARRANTIES OR CONDITIONS OF ANY KIND, either express or implied.
See the License for the specific language governing permissions and
limitations under the License.
*/

package logic

import (
	"time"

	"k8s.io/autoscaler/vertical-pod-autoscaler/recommender/model"
)

// PodResourceRecommender computes resource recommendation for a Vpa object.
type PodResourceRecommender interface {
	GetRecommendedPodResources(vpa *model.Vpa) RecommendedPodResources
}

// RecommendedPodResources is a Map from container name to recommended resources.
type RecommendedPodResources map[string]RecommendedContainerResources

// RecommendedContainerResources is the recommendation of resources for a
// container.
type RecommendedContainerResources struct {
	// Recommended optimal amount of resources.
	Target model.Resources
	// Recommended minimum amount of resources.
	MinRecommended model.Resources
	// Recommended maximum amount of resources.
	MaxRecommended model.Resources
}

type podResourceRecommender struct {
	targetEstimator     ResourceEstimator
	lowerBoundEstimator ResourceEstimator
	upperBoundEstimator ResourceEstimator
}

// NewPodResourceRecommender returns a new PodResourceRecommender which is an
// aggregation of three ResourceEstimators, one for each of the target, min
// and max recommended resources.
func NewPodResourceRecommender(
	targetEstimator ResourceEstimator,
	lowerBoundEstimator ResourceEstimator,
	upperBoundEstimator ResourceEstimator) PodResourceRecommender {
	return &podResourceRecommender{targetEstimator, lowerBoundEstimator, upperBoundEstimator}
}

// Returns recommended resources for a given Vpa object.
func (r *podResourceRecommender) GetRecommendedPodResources(vpa *model.Vpa) RecommendedPodResources {
	aggregateContainerStateMap := model.BuildAggregateContainerStateMap(vpa, model.MergeForRecommendation, time.Unix(0, 0))
	var recommendation = make(RecommendedPodResources)
	for containerName, aggregatedContainerState := range aggregateContainerStateMap {
		if aggregatedContainerState.TotalSamplesCount > 0 {
			recommendation[containerName] = r.getRecommendedContainerResources(aggregatedContainerState)
		}
	}
	return recommendation
}

// Takes AggregateContainerState and returns a container recommendation.
func (r *podResourceRecommender) getRecommendedContainerResources(s *model.AggregateContainerState) RecommendedContainerResources {
	return RecommendedContainerResources{
		r.targetEstimator.GetResourceEstimation(s),
		r.lowerBoundEstimator.GetResourceEstimation(s),
		r.upperBoundEstimator.GetResourceEstimation(s),
	}
<<<<<<< HEAD
=======
}

// SaveToCheckpoint serializes AggregateContainerState as VerticalPodAutoscalerCheckpointStatus.
// The serialization may result in loss of precission of the histograms.
func (a *AggregateContainerState) SaveToCheckpoint() (*vpa_types.VerticalPodAutoscalerCheckpointStatus, error) {
	memory, err := a.aggregateMemoryPeaks.SaveToChekpoint()
	if err != nil {
		return nil, err
	}
	cpu, err := a.aggregateCPUUsage.SaveToChekpoint()
	if err != nil {
		return nil, err
	}
	return &vpa_types.VerticalPodAutoscalerCheckpointStatus{
		FirstSampleStart:  metav1.NewTime(a.firstSampleStart),
		LastSampleStart:   metav1.NewTime(a.lastSampleStart),
		TotalSamplesCount: a.totalSamplesCount,
		MemoryHistogram:   *memory,
		CPUHistogram:      *cpu,
		Version:           SupportedCheckpointVersion,
	}, nil
}

// LoadFromCheckpoint deserializes data from VerticalPodAutoscalerCheckpointStatus
// into the AggregateContainerState.
func (a *AggregateContainerState) LoadFromCheckpoint(checkpoint *vpa_types.VerticalPodAutoscalerCheckpointStatus) error {
	if checkpoint.Version != SupportedCheckpointVersion {
		return fmt.Errorf("Unssuported checkpoint version %s", checkpoint.Version)
	}
	a.totalSamplesCount = checkpoint.TotalSamplesCount
	a.firstSampleStart = checkpoint.FirstSampleStart.Time
	a.lastSampleStart = checkpoint.LastSampleStart.Time
	err := a.aggregateMemoryPeaks.LoadFromCheckpoint(&checkpoint.MemoryHistogram)
	if err != nil {
		return err
	}
	err = a.aggregateCPUUsage.LoadFromCheckpoint(&checkpoint.CPUHistogram)
	if err != nil {
		return err
	}
	return nil
}

// CreatePodResourceRecommender returns the primary recommender.
func CreatePodResourceRecommender() PodResourceRecommender {
	targetCPUPercentile := 0.9
	lowerBoundCPUPercentile := 0.5
	upperBoundCPUPercentile := 0.95

	targetMemoryPeaksPercentile := 0.9
	lowerBoundMemoryPeaksPercentile := 0.5
	upperBoundMemoryPeaksPercentile := 0.95

	targetEstimator := NewPercentileEstimator(targetCPUPercentile, targetMemoryPeaksPercentile)
	lowerBoundEstimator := NewPercentileEstimator(lowerBoundCPUPercentile, lowerBoundMemoryPeaksPercentile)
	upperBoundEstimator := NewPercentileEstimator(upperBoundCPUPercentile, upperBoundMemoryPeaksPercentile)

	// Use 10% safety margin on top of the recommended resources.
	safetyMarginFraction := 0.1
	// Minimum safety margin is 0.2 core and 300MB memory.
	minSafetyMargin := model.Resources{
		model.ResourceCPU:    model.CPUAmountFromCores(0.2),
		model.ResourceMemory: model.MemoryAmountFromBytes(300 * 1024 * 1024),
	}
	targetEstimator = WithSafetyMargin(safetyMarginFraction, minSafetyMargin, targetEstimator)
	lowerBoundEstimator = WithSafetyMargin(safetyMarginFraction, minSafetyMargin, lowerBoundEstimator)
	upperBoundEstimator = WithSafetyMargin(safetyMarginFraction, minSafetyMargin, upperBoundEstimator)

	// Apply confidence multiplier to the upper bound estimator. This means
	// that the updater will be less eager to evict pods with short history
	// in order to reclaim unused resources.
	// Using the confidence multiplier 1 with exponent +1 means that
	// the upper bound is multiplied by (1 + 1/history-length-in-days).
	// See estimator.go to see how the history length and the confidence
	// multiplier are determined. The formula yields the following multipliers:
	// No history     : *INF  (do not force pod eviction)
	// 12h history    : *3    (force pod eviction if the request is > 3 * upper bound)
	// 24h history    : *2
	// 1 week history : *1.14
	upperBoundEstimator = WithConfidenceMultiplier(1.0, 1.0, upperBoundEstimator)

	// Apply confidence multiplier to the lower bound estimator. This means
	// that the updater will be less eager to evict pods with short history
	// in order to provision them with more resources.
	// Using the confidence multiplier 0.001 with exponent -2 means that
	// the lower bound is multiplied by the factor (1 + 0.001/history-length-in-days)^-2
	// (which is very rapidly converging to 1.0).
	// See estimator.go to see how the history length and the confidence
	// multiplier are determined. The formula yields the following multipliers:
	// No history   : *0   (do not force pod eviction)
	// 5m history   : *0.6 (force pod eviction if the request is < 0.6 * lower bound)
	// 30m history  : *0.9
	// 60m history  : *0.95
	lowerBoundEstimator = WithConfidenceMultiplier(0.001, -2.0, lowerBoundEstimator)

	return NewPodResourceRecommender(
		targetEstimator,
		lowerBoundEstimator,
		upperBoundEstimator)
>>>>>>> 0a4f657d
}<|MERGE_RESOLUTION|>--- conflicted
+++ resolved
@@ -76,49 +76,6 @@
 		r.lowerBoundEstimator.GetResourceEstimation(s),
 		r.upperBoundEstimator.GetResourceEstimation(s),
 	}
-<<<<<<< HEAD
-=======
-}
-
-// SaveToCheckpoint serializes AggregateContainerState as VerticalPodAutoscalerCheckpointStatus.
-// The serialization may result in loss of precission of the histograms.
-func (a *AggregateContainerState) SaveToCheckpoint() (*vpa_types.VerticalPodAutoscalerCheckpointStatus, error) {
-	memory, err := a.aggregateMemoryPeaks.SaveToChekpoint()
-	if err != nil {
-		return nil, err
-	}
-	cpu, err := a.aggregateCPUUsage.SaveToChekpoint()
-	if err != nil {
-		return nil, err
-	}
-	return &vpa_types.VerticalPodAutoscalerCheckpointStatus{
-		FirstSampleStart:  metav1.NewTime(a.firstSampleStart),
-		LastSampleStart:   metav1.NewTime(a.lastSampleStart),
-		TotalSamplesCount: a.totalSamplesCount,
-		MemoryHistogram:   *memory,
-		CPUHistogram:      *cpu,
-		Version:           SupportedCheckpointVersion,
-	}, nil
-}
-
-// LoadFromCheckpoint deserializes data from VerticalPodAutoscalerCheckpointStatus
-// into the AggregateContainerState.
-func (a *AggregateContainerState) LoadFromCheckpoint(checkpoint *vpa_types.VerticalPodAutoscalerCheckpointStatus) error {
-	if checkpoint.Version != SupportedCheckpointVersion {
-		return fmt.Errorf("Unssuported checkpoint version %s", checkpoint.Version)
-	}
-	a.totalSamplesCount = checkpoint.TotalSamplesCount
-	a.firstSampleStart = checkpoint.FirstSampleStart.Time
-	a.lastSampleStart = checkpoint.LastSampleStart.Time
-	err := a.aggregateMemoryPeaks.LoadFromCheckpoint(&checkpoint.MemoryHistogram)
-	if err != nil {
-		return err
-	}
-	err = a.aggregateCPUUsage.LoadFromCheckpoint(&checkpoint.CPUHistogram)
-	if err != nil {
-		return err
-	}
-	return nil
 }
 
 // CreatePodResourceRecommender returns the primary recommender.
@@ -177,5 +134,4 @@
 		targetEstimator,
 		lowerBoundEstimator,
 		upperBoundEstimator)
->>>>>>> 0a4f657d
 }